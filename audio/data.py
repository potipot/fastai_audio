--- conflicted
+++ resolved
@@ -171,12 +171,8 @@
     if not os.path.exists(item_path): item_path = path/item_path
     files = get_cache(config, "s", item_path, [config.segment_size])
     if not files:
-<<<<<<< HEAD
-=======
         sig, sr = torchaudio.load(item_path)
         segsize = int(config._sr*config.segment_size/1000)
-        sig = sig.squeeze()
->>>>>>> 1424a8d9
         sigs = []
         siglen = sig.shape[-1]
         for i in range((siglen//segsize) + 1):
